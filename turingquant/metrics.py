import numpy as np
import pandas as pd
import plotly.express as px


def sharpe_ratio(returns, risk_free=0):
    """
    Essa função, a partir da definição do parâmetro de retorno, fornece o sharpe ratio do ativo, com base na média histórica e desvio padrão dos retornos.
    O risk free considerado é nulo.

    returns [pd.series]: série com o retorno do ativo

    risk_free [float]: risk free utilizado para cálculo do sharpe ratio.
    """

    expected_returns = returns.mean()
    risk = returns.std()

    return(expected_returns - risk_free) / risk


def beta(returns, benchmark):
    """
    Essa função, a partir do fornecimento dos retornos do ativo e do benchmark, calcula o beta do ativo.

    returns [pd.series]: série com o retorno do ativo

    benchmark [pd.series]: série com o retorno do benchmark
    """
    concat = np.matrix([returns, benchmark])
    cov = np.cov(concat)[0][1]
    benchmark_vol = np.var(benchmark)

    return cov / benchmark_vol


def alpha(end_price, dps, start_price):
    """
    Essa função, com o fornecimento do preço final, dos dividendos por ação e do preço inicial, a calcula o alfa de um ativo.

    end_price [float]:

    dps[float]:

    start_proce[float]:
    """

    return(end_price + dps - start_price) / start_price


def rolling_beta(returns, benchmark, window, plot=True):
    """
    Plota o beta móvel para um ativo e um benchmark de referência, na forma de séries de retornos.

    Parâmetros:
        returns (array): série de retornos para o qual o beta será calculado.
        benchmark (array): série de retornos para usar de referência no cálculo do beta.
        window (int): janela móvel para calcular o beta ao longo do tempo.
        plot (bool): se `True`, plota um gráfico de linha com o beta ao longo do tempo.

    Retorna:
        rolling_beta (pd.Series): uma série com os valores do Beta para os últimos `window` dias.
            A série não possui os `window` primeiros dias.

    """
<<<<<<< HEAD
    rolling_beta = pd.Series([beta(returns[i-window:i], benchmark[i-window:i])
                             for i in range(window, len(returns))], index=returns[window:].index)
=======
    returns = pd.DataFrame(returns)
    benchmark = pd.DataFrame(benchmark)
    merged = returns.merge(benchmark, left_index=True, right_index=True)
    # one-liner meio ilegível mas: pega um array de NaN de numpy e junta com uma lista
    # que itera entre (window, len) e calcula o beta pros últimos `window` dias
    merged['rolling_beta'] = np.append(np.full(window, np.nan),
                                       [beta(merged.iloc[i - window:i, 0], merged.iloc[i - window:i, 1])
                                        for i in range(window, len(merged))]
                                       )
    merged = merged[window:]
>>>>>>> 5b591e61
    if plot:
        fig = px.line(rolling_beta, title="Beta móvel")
        overall_beta = beta(returns, benchmark)
        fig.update_layout(shapes=[
            dict(
                type='line',
                xref='paper', x0=0, x1=1,
                yref='y', y0=overall_beta, y1=overall_beta,
                line=dict(
                    color='grey',
                    width=2,
                    dash='dash'
                )
            )
        ], annotations=[
            dict(
                text='beta total: %.3f' % overall_beta,
                xref='paper', x=0.05,
                yref='y', y=overall_beta,
                xanchor='left'
            )
        ])
        fig.update_layout(showlegend=False)
        fig.update_xaxes(title_text='Tempo')
        fig.update_yaxes(title_text='Beta móvel: ' + str(window) + ' períodos')
        fig.show()
    return rolling_beta


def rolling_sharpe(returns, window, risk_free=0, plot=True):
    """
    Plota o beta móvel para um ativo e um benchmark de referência, na forma de séries de retornos.

    Parâmetros:
        returns (array): série de retornos para o qual o Sharpe Ratio será calculado.
        window (int): janela móvel para calcular o Sharpe ao longo do tempo.
        risk_free (float): valor da taxa livre de risco para cálculo do Sharpe.
        plot (bool): se `True`, plota um gráfico de linha com o Sharpe ao longo do tempo.

    Retorna:
        rolling_beta (pd.Series): uma série com os valores do Beta para os últimos `window` dias.
            A série não possui os `window` primeiros dias.

    """
    rolling_sharpe = pd.Series([sharpe_ratio(returns[i - window:i], risk_free)
                                for i in range(window, len(returns))], returns[window:].index)
    if plot:
        fig = px.line(rolling_sharpe, title="Sharpe móvel")
        overall_sharpe = sharpe_ratio(returns, risk_free)
        fig.update_layout(shapes=[
            dict(
                type='line',
                xref='paper', x0=0, x1=1,
                yref='y', y0=overall_sharpe, y1=overall_sharpe,
                line=dict(
                    color='grey',
                    width=2,
                    dash='dash'
                )
            )
        ], annotations=[
            dict(
                text='sharpe total: %.3f' % overall_sharpe,
                xref='paper', x=0.05,
                yref='y', y=overall_sharpe,
                xanchor='left'
            )
        ])
        fig.update_layout(showlegend=False)
        fig.update_xaxes(title_text='Tempo')
        fig.update_yaxes(title_text='Sharpe móvel: ' + str(window) + ' períodos')
        fig.show()
    return rolling_sharpe


<<<<<<< HEAD
=======
def rolling_sharpe(returns, window, risk_free=0, plot=True):
    """
    Plota o beta móvel para um ativo e um benchmark de referência, na forma de séries de retornos.

    Parâmetros:
        returns (array): série de retornos para o qual o Sharpe Ratio será calculado.
        window (int): janela móvel para calcular o Sharpe ao longo do tempo.
        risk_free (float): valor da taxa livre de risco para cálculo do Sharpe.
        plot (bool): se `True`, plota um gráfico de linha com o Sharpe ao longo do tempo.

    Retorna:
        rolling_beta (pd.Series): uma série com os valores do Beta para os últimos `window` dias.
            A série não possui os `window` primeiros dias.

    """
    rolling_sharpe = pd.Series([sharpe_ratio(returns[i - window:i], risk_free)
                                for i in range(window, len(returns))], returns[window:].index)
    if plot:
        fig = px.line(rolling_sharpe, title="Sharpe móvel")
        overall_sharpe = sharpe_ratio(returns, risk_free)
        fig.update_layout(shapes=[
            dict(
                type='line',
                xref='paper', x0=0, x1=1,
                yref='y', y0=overall_sharpe, y1=overall_sharpe,
                line=dict(
                    color='grey',
                    width=2,
                    dash='dash'
                )
            )
        ], annotations=[
            dict(
                text='sharpe total: %.3f' % overall_sharpe,
                xref='paper', x=0.05,
                yref='y', y=overall_sharpe,
                xanchor='left'
            )
        ])
        fig.update_layout(showlegend=False)
        fig.update_xaxes(title_text='Tempo')
        fig.update_yaxes(title_text='Sharpe móvel: ' + str(window) + ' períodos')
        fig.show()
    return rolling_sharpe


>>>>>>> 5b591e61
def test_metrics():
    """
    Essa função define uma série aleatória de 50 elementos de retornos de um ativo fictício e de um índice de mercado e, a partir deles,
    fornece o beta e o sharpe ratio do ativo fictício, com o objetivo de testar as funções beta e sharpe_ratio.
    """

    returns = np.random.uniform(-1, 1, 50)
    market = np.random.uniform(-1, 1, 50)

    start

    print("Sharpe: ", sharpe_ratio(returns))
    print("Beta: ", beta(returns, market))<|MERGE_RESOLUTION|>--- conflicted
+++ resolved
@@ -63,21 +63,8 @@
             A série não possui os `window` primeiros dias.
 
     """
-<<<<<<< HEAD
     rolling_beta = pd.Series([beta(returns[i-window:i], benchmark[i-window:i])
                              for i in range(window, len(returns))], index=returns[window:].index)
-=======
-    returns = pd.DataFrame(returns)
-    benchmark = pd.DataFrame(benchmark)
-    merged = returns.merge(benchmark, left_index=True, right_index=True)
-    # one-liner meio ilegível mas: pega um array de NaN de numpy e junta com uma lista
-    # que itera entre (window, len) e calcula o beta pros últimos `window` dias
-    merged['rolling_beta'] = np.append(np.full(window, np.nan),
-                                       [beta(merged.iloc[i - window:i, 0], merged.iloc[i - window:i, 1])
-                                        for i in range(window, len(merged))]
-                                       )
-    merged = merged[window:]
->>>>>>> 5b591e61
     if plot:
         fig = px.line(rolling_beta, title="Beta móvel")
         overall_beta = beta(returns, benchmark)
@@ -153,8 +140,6 @@
     return rolling_sharpe
 
 
-<<<<<<< HEAD
-=======
 def rolling_sharpe(returns, window, risk_free=0, plot=True):
     """
     Plota o beta móvel para um ativo e um benchmark de referência, na forma de séries de retornos.
@@ -201,7 +186,6 @@
     return rolling_sharpe
 
 
->>>>>>> 5b591e61
 def test_metrics():
     """
     Essa função define uma série aleatória de 50 elementos de retornos de um ativo fictício e de um índice de mercado e, a partir deles,
